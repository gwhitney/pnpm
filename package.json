--- conflicted
+++ resolved
@@ -60,12 +60,8 @@
       "istanbul-reports": "npm:@zkochan/istanbul-reports",
       "http-errors": "^1.7.3",
       "table@^6.0.3": "6.0.4",
-<<<<<<< HEAD
-      "graceful-fs": "4.2.4"
-=======
       "graceful-fs": "4.2.4",
       "js-yaml@^4.0.0": "npm:@zkochan/js-yaml@0.0.2"
->>>>>>> ba0675ed
     },
     "neverBuiltDependencies": [
       "core-js",
