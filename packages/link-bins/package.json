--- conflicted
+++ resolved
@@ -1,10 +1,6 @@
 {
   "name": "@pnpm/link-bins",
-<<<<<<< HEAD
   "version": "5.3.23",
-=======
-  "version": "5.3.22",
->>>>>>> ba0675ed
   "description": "Link bins to node_modules/.bin",
   "main": "lib/index.js",
   "typings": "lib/index.d.ts",
