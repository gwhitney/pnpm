--- conflicted
+++ resolved
@@ -1,10 +1,6 @@
 {
   "name": "@pnpm/outdated",
-<<<<<<< HEAD
   "version": "7.2.26",
-=======
-  "version": "7.2.25",
->>>>>>> ba0675ed
   "description": "Check for outdated packages",
   "main": "lib/index.js",
   "typings": "lib/index.d.ts",
@@ -39,11 +35,7 @@
     "@pnpm/logger": "^3.2.3"
   },
   "dependencies": {
-<<<<<<< HEAD
     "@pnpm/client": "workspace:2.0.22",
-=======
-    "@pnpm/client": "workspace:2.0.21",
->>>>>>> ba0675ed
     "@pnpm/constants": "workspace:4.1.0",
     "@pnpm/error": "workspace:1.4.0",
     "@pnpm/lockfile-file": "workspace:3.2.0",
@@ -52,11 +44,7 @@
     "@pnpm/matcher": "workspace:1.0.3",
     "@pnpm/modules-yaml": "workspace:8.0.6",
     "@pnpm/pick-registry-for-package": "workspace:1.1.0",
-<<<<<<< HEAD
-    "@pnpm/store-path": "^4.0.4",
-=======
     "@pnpm/store-path": "5.0.0-0",
->>>>>>> ba0675ed
     "@pnpm/types": "workspace:6.4.0",
     "dependency-path": "workspace:5.1.1",
     "ramda": "^0.27.1",
