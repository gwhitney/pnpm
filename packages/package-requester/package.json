{
  "name": "@pnpm/package-requester",
  "version": "12.2.2",
  "description": "Concurrent downloader of npm-compatible packages",
  "main": "lib/index.js",
  "typings": "lib/index.d.ts",
  "files": [
    "lib",
    "!*.map"
  ],
  "engines": {
    "node": ">=12.17"
  },
  "scripts": {
    "start": "pnpm run tsc -- --watch",
    "lint": "eslint -c ../../eslint.json src/**/*.ts test/**/*.ts",
    "_test": "jest",
    "test": "pnpm run compile && pnpm run _test",
    "prepublishOnly": "pnpm run compile",
    "compile": "rimraf lib tsconfig.tsbuildinfo && tsc --build"
  },
  "repository": "https://github.com/pnpm/pnpm/blob/master/packages/package-requester",
  "keywords": [
    "pnpm",
    "resolver",
    "npm"
  ],
  "author": "Zoltan Kochan <z@kochan.io> (https://www.kochan.io/)",
  "license": "MIT",
  "bugs": {
    "url": "https://github.com/pnpm/pnpm/issues"
  },
  "homepage": "https://github.com/pnpm/pnpm/blob/master/packages/package-requester#readme",
  "peerDependencies": {
    "@pnpm/logger": "^3.2.3"
  },
  "dependencies": {
    "@pnpm/cafs": "workspace:2.0.5",
    "@pnpm/core-loggers": "workspace:5.0.3",
    "@pnpm/fetcher-base": "workspace:9.0.4",
    "@pnpm/read-package-json": "workspace:3.1.9",
    "@pnpm/resolver-base": "workspace:7.1.1",
    "@pnpm/store-controller-types": "workspace:9.2.1",
    "@pnpm/types": "workspace:6.4.0",
    "dependency-path": "workspace:5.1.1",
    "load-json-file": "^6.2.0",
    "p-defer": "^3.0.0",
    "p-limit": "^3.1.0",
    "p-queue": "^6.6.2",
    "path-temp": "^2.0.0",
    "promise-share": "^1.0.0",
    "ramda": "^0.27.1",
    "rename-overwrite": "^3.1.0",
    "ssri": "6.0.1"
  },
  "devDependencies": {
<<<<<<< HEAD
    "@pnpm/client": "workspace:2.0.22",
=======
    "@pnpm/client": "workspace:2.0.21",
>>>>>>> ba0675ed
    "@pnpm/logger": "^3.2.3",
    "@types/ncp": "^2.0.4",
    "@types/normalize-path": "^3.0.0",
    "@types/ramda": "^0.27.35",
    "@types/ssri": "^7.1.0",
    "delay": "^5.0.0",
    "ncp": "^2.0.0",
    "nock": "12.0.3",
    "normalize-path": "^3.0.0",
    "tempy": "^1.0.0"
  },
  "funding": "https://opencollective.com/pnpm"
}<|MERGE_RESOLUTION|>--- conflicted
+++ resolved
@@ -54,11 +54,7 @@
     "ssri": "6.0.1"
   },
   "devDependencies": {
-<<<<<<< HEAD
     "@pnpm/client": "workspace:2.0.22",
-=======
-    "@pnpm/client": "workspace:2.0.21",
->>>>>>> ba0675ed
     "@pnpm/logger": "^3.2.3",
     "@types/ncp": "^2.0.4",
     "@types/normalize-path": "^3.0.0",
